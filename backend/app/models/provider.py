from __future__ import annotations
from typing import Optional, List, TYPE_CHECKING
from sqlalchemy import Integer, Float, Text, ForeignKey, Table, Column
from sqlalchemy.orm import Mapped, mapped_column, relationship
from .base import Base

if TYPE_CHECKING:
    from .service_type import ServiceTypeORM

# Correctly define the association table at module level
provider_services_link = Table(
    "provider_services_link",
    Base.metadata,
    Column("provider_id", Integer, ForeignKey("providers.id"), primary_key=True),
    Column(
        "service_type_id", Integer, ForeignKey("service_types.id"), primary_key=True
    ),
)


class ProviderORM(Base):
    __tablename__ = "providers"

    id: Mapped[int] = mapped_column(Integer, primary_key=True, index=True)
    user_id: Mapped[int] = mapped_column(ForeignKey("users.id"), unique=True)

    services: Mapped[List["ServiceTypeORM"]] = relationship(
        "ServiceTypeORM",
        secondary=provider_services_link,  # use the module-level table
        back_populates="providers",
    )
    bio: Mapped[Optional[str]] = mapped_column(Text, nullable=True)
    hourly_rate: Mapped[Optional[float]] = mapped_column(Float, nullable=True)
    rating: Mapped[Optional[float]] = mapped_column(Float, nullable=True)
<<<<<<< HEAD
    rating_count: Mapped[int] = mapped_column(Integer, nullable=False, default=0)
=======
    rating_count: Mapped[Optional[int]] = mapped_column(Integer, nullable=True, default=0)
>>>>>>> 1a4ff87b

    # Relationship back to User
    user = relationship("UserORM", back_populates="provider_profile")<|MERGE_RESOLUTION|>--- conflicted
+++ resolved
@@ -32,11 +32,9 @@
     bio: Mapped[Optional[str]] = mapped_column(Text, nullable=True)
     hourly_rate: Mapped[Optional[float]] = mapped_column(Float, nullable=True)
     rating: Mapped[Optional[float]] = mapped_column(Float, nullable=True)
-<<<<<<< HEAD
-    rating_count: Mapped[int] = mapped_column(Integer, nullable=False, default=0)
-=======
-    rating_count: Mapped[Optional[int]] = mapped_column(Integer, nullable=True, default=0)
->>>>>>> 1a4ff87b
+    rating_count: Mapped[Optional[int]] = mapped_column(
+        Integer, nullable=True, default=0
+    )
 
     # Relationship back to User
     user = relationship("UserORM", back_populates="provider_profile")