--- conflicted
+++ resolved
@@ -19,32 +19,22 @@
     # Flatten provider fields
     user_data = UserRead.model_validate(provider).model_dump()
     if provider.provider_profile:
-<<<<<<< HEAD
-        user_data.update(
-            {
-                "provider_services": provider.provider_profile.services.split(",")
-                if provider.provider_profile.services
-                else [],
-                "provider_bio": provider.provider_profile.bio,
-                "provider_hourly_rate": provider.provider_profile.hourly_rate,
-                "provider_rating": provider.provider_profile.rating,
-                "provider_rating_count": provider.provider_profile.rating_count,
-            }
-        )
-=======
         try:
             # Safely get services
             services = []
             if provider.provider_profile.services:
-                services = [service.name for service in provider.provider_profile.services]
-            
+                services = [
+                    service.name for service in provider.provider_profile.services
+                ]
+
             user_data.update(
                 {
                     "provider_services": services,
                     "provider_bio": provider.provider_profile.bio,
                     "provider_hourly_rate": provider.provider_profile.hourly_rate,
                     "provider_rating": provider.provider_profile.rating,
-                    "provider_rating_count": provider.provider_profile.rating_count or 0,
+                    "provider_rating_count": provider.provider_profile.rating_count
+                    or 0,
                 }
             )
         except Exception as e:
@@ -59,7 +49,6 @@
                     "provider_rating_count": 0,
                 }
             )
->>>>>>> 1a4ff87b
     return user_data
 
 
@@ -70,79 +59,79 @@
 ):
     print("🔍 DEBUG: Starting get_providers endpoint")
     print(f"🔍 DEBUG: Filter parameter: {filter}")
-    
+
     try:
         print("🔍 DEBUG: Creating query...")
         query = db.query(UserORM).filter(UserORM.is_provider)
         print("🔍 DEBUG: Query created successfully")
 
-<<<<<<< HEAD
-    results = []
-    for p in providers:
-        user_data = UserRead.model_validate(p).model_dump()
-        if p.provider_profile:
-            user_data.update(
-                {
-                    "provider_services": p.provider_profile.services.split(",")
-                    if p.provider_profile.services
-                    else [],
-                    "provider_bio": p.provider_profile.bio,
-                    "provider_hourly_rate": p.provider_profile.hourly_rate,
-                    "provider_rating": p.provider_profile.rating,
-                    "provider_rating_count": p.provider_profile.rating_count,
-                }
-            )
-        results.append(user_data)
-    print(results)
-=======
         print("🔍 DEBUG: Executing query...")
         providers = query.all()
         print(f"🔍 DEBUG: Found {len(providers)} providers")
-        
+
         if not providers:
             print("🔍 DEBUG: No providers found, returning empty list")
             return []
->>>>>>> 1a4ff87b
 
         print("🔍 DEBUG: Processing providers...")
         results = []
         for i, p in enumerate(providers):
-            print(f"🔍 DEBUG: Processing provider {i+1}/{len(providers)}: ID={p.id}, Username={p.username}, IsProvider={p.is_provider}")
-            
+            print(
+                f"🔍 DEBUG: Processing provider {i + 1}/{len(providers)}: ID={p.id}, Username={p.username}, IsProvider={p.is_provider}"
+            )
+
             try:
                 print(f"🔍 DEBUG: Validating provider {p.id} with UserRead...")
                 user_data = UserRead.model_validate(p).model_dump()
                 print(f"🔍 DEBUG: Provider {p.id} validated successfully")
-                
+
                 # Check if provider has profile
-                if hasattr(p, 'provider_profile') and p.provider_profile:
+                if hasattr(p, "provider_profile") and p.provider_profile:
                     print(f"🔍 DEBUG: Provider {p.id} has provider_profile")
-                    print(f"🔍 DEBUG: Provider {p.id} profile bio: {p.provider_profile.bio}")
-                    print(f"🔍 DEBUG: Provider {p.id} profile rating: {p.provider_profile.rating}")
-                    print(f"🔍 DEBUG: Provider {p.id} profile rating_count: {p.provider_profile.rating_count}")
-                    
+                    print(
+                        f"🔍 DEBUG: Provider {p.id} profile bio: {p.provider_profile.bio}"
+                    )
+                    print(
+                        f"🔍 DEBUG: Provider {p.id} profile rating: {p.provider_profile.rating}"
+                    )
+                    print(
+                        f"🔍 DEBUG: Provider {p.id} profile rating_count: {p.provider_profile.rating_count}"
+                    )
+
                     try:
                         # Safely get services
                         services = []
-                        if hasattr(p.provider_profile, 'services') and p.provider_profile.services:
-                            print(f"🔍 DEBUG: Provider {p.id} has services relationship")
-                            services = [service.name for service in p.provider_profile.services]
+                        if (
+                            hasattr(p.provider_profile, "services")
+                            and p.provider_profile.services
+                        ):
+                            print(
+                                f"🔍 DEBUG: Provider {p.id} has services relationship"
+                            )
+                            services = [
+                                service.name for service in p.provider_profile.services
+                            ]
                             print(f"🔍 DEBUG: Provider {p.id} services: {services}")
                         else:
                             print(f"🔍 DEBUG: Provider {p.id} has no services")
-                        
+
                         user_data.update(
                             {
                                 "provider_services": services,
                                 "provider_bio": p.provider_profile.bio,
                                 "provider_hourly_rate": p.provider_profile.hourly_rate,
                                 "provider_rating": p.provider_profile.rating,
-                                "provider_rating_count": p.provider_profile.rating_count or 0,
+                                "provider_rating_count": p.provider_profile.rating_count
+                                or 0,
                             }
                         )
-                        print(f"🔍 DEBUG: Provider {p.id} profile data added successfully")
+                        print(
+                            f"🔍 DEBUG: Provider {p.id} profile data added successfully"
+                        )
                     except Exception as profile_error:
-                        print(f"❌ DEBUG: Error processing provider {p.id} profile: {profile_error}")
+                        print(
+                            f"❌ DEBUG: Error processing provider {p.id} profile: {profile_error}"
+                        )
                         print(f"❌ DEBUG: Profile error type: {type(profile_error)}")
                         # Add default values if there's an error
                         user_data.update(
@@ -156,20 +145,20 @@
                         )
                 else:
                     print(f"🔍 DEBUG: Provider {p.id} has no provider_profile")
-                
+
                 results.append(user_data)
                 print(f"🔍 DEBUG: Provider {p.id} added to results successfully")
-                
+
             except Exception as e:
                 print(f"❌ DEBUG: Error processing provider {p.id}: {e}")
                 print(f"❌ DEBUG: Error type: {type(e)}")
                 print(f"❌ DEBUG: Error details: {str(e)}")
                 continue
-        
+
         print(f"🔍 DEBUG: Returning {len(results)} providers")
         print(f"🔍 DEBUG: Results: {results}")
         return results
-        
+
     except Exception as e:
         print(f"❌ DEBUG: Critical error in get_providers: {e}")
         print(f"❌ DEBUG: Error type: {type(e)}")
