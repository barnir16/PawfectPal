from typing import List, Optional
from fastapi import APIRouter, Depends, HTTPException, Query
from sqlalchemy.orm import Session
from sqlalchemy import desc
from models import ServiceRequestORM, UserORM, PetORM
from schemas import (
    ServiceRequestCreate,
    ServiceRequestRead,
    ServiceRequestUpdate,
    ServiceRequestSummary,
)
from dependencies.db import get_db
from dependencies.auth import get_current_user

router = APIRouter(prefix="/service-requests", tags=["service-requests"])


@router.post("/", response_model=ServiceRequestRead)
def create_service_request(
    request: ServiceRequestCreate,
    db: Session = Depends(get_db),
    current_user: UserORM = Depends(get_current_user),
):
    """Create a new service request"""
    # Verify all pet IDs belong to the current user
    user_pets = (
        db.query(PetORM)
        .filter(PetORM.user_id == current_user.id, PetORM.id.in_(request.pet_ids))
        .all()
    )

    if len(user_pets) != len(request.pet_ids):
        raise HTTPException(status_code=400, detail="Some pets don't belong to you")

    # Create the service request
    db_request = ServiceRequestORM(user_id=current_user.id, **request.dict())

    db.add(db_request)
    db.commit()
    db.refresh(db_request)

    return db_request


@router.get("/", response_model=List[ServiceRequestSummary])
def get_service_requests(
    service_type: Optional[str] = Query(None, description="Filter by service type"),
    location: Optional[str] = Query(None, description="Filter by location"),
    budget_min: Optional[int] = Query(None, ge=0, description="Minimum budget"),
    budget_max: Optional[int] = Query(None, ge=0, description="Maximum budget"),
    is_urgent: Optional[bool] = Query(None, description="Filter urgent requests"),
    limit: int = Query(20, le=100, description="Number of requests to return"),
    offset: int = Query(0, ge=0, description="Number of requests to skip"),
    db: Session = Depends(get_db),
):
    """Get service requests with optional filtering"""
    query = db.query(ServiceRequestORM).filter(ServiceRequestORM.status == "open")

    # Apply filters
    if service_type:
        query = query.filter(ServiceRequestORM.service_type == service_type)
    if location:
        query = query.filter(ServiceRequestORM.location.ilike(f"%{location}%"))
    if budget_min is not None:
        query = query.filter(ServiceRequestORM.budget_max >= budget_min)
    if budget_max is not None:
        query = query.filter(ServiceRequestORM.budget_min <= budget_max)
    if is_urgent is not None:
        query = query.filter(ServiceRequestORM.is_urgent == is_urgent)

    # Order by urgency and creation date
    query = query.order_by(
        desc(ServiceRequestORM.is_urgent), desc(ServiceRequestORM.created_at)
    )

    requests = query.offset(offset).limit(limit).all()
    return requests

<<<<<<< HEAD

@router.get("/my-requests", response_model=List[ServiceRequestRead])
=======
@router.get("/my-requests/", response_model=List[ServiceRequestRead])
>>>>>>> 667e17e2
def get_my_service_requests(
    db: Session = Depends(get_db), current_user: UserORM = Depends(get_current_user)
):
    """Get current user's service requests"""
    requests = (
        db.query(ServiceRequestORM)
        .filter(ServiceRequestORM.user_id == current_user.id)
        .order_by(desc(ServiceRequestORM.created_at))
        .all()
    )

    return requests

<<<<<<< HEAD

@router.get("/{request_id}", response_model=ServiceRequestRead)
=======
@router.get("/{request_id}/", response_model=ServiceRequestRead)
>>>>>>> 667e17e2
def get_service_request(
    request_id: int,
    db: Session = Depends(get_db),
    current_user: UserORM = Depends(get_current_user),
):
    """Get a specific service request"""
    request = (
        db.query(ServiceRequestORM).filter(ServiceRequestORM.id == request_id).first()
    )

    if not request:
        raise HTTPException(status_code=404, detail="Service request not found")

    # Increment view count
    request.views_count += 1
    db.commit()

    return request

<<<<<<< HEAD

@router.put("/{request_id}", response_model=ServiceRequestRead)
=======
@router.put("/{request_id}/", response_model=ServiceRequestRead)
>>>>>>> 667e17e2
def update_service_request(
    request_id: int,
    request_update: ServiceRequestUpdate,
    db: Session = Depends(get_db),
    current_user: UserORM = Depends(get_current_user),
):
    """Update a service request"""
    request = (
        db.query(ServiceRequestORM)
        .filter(
            ServiceRequestORM.id == request_id,
            ServiceRequestORM.user_id == current_user.id,
        )
        .first()
    )

    if not request:
        raise HTTPException(status_code=404, detail="Service request not found")

    # Update fields
    for field, value in request_update.dict(exclude_unset=True).items():
        setattr(request, field, value)

    db.commit()
    db.refresh(request)

    return request

<<<<<<< HEAD

@router.delete("/{request_id}")
=======
@router.delete("/{request_id}/")
>>>>>>> 667e17e2
def delete_service_request(
    request_id: int,
    db: Session = Depends(get_db),
    current_user: UserORM = Depends(get_current_user),
):
    """Delete a service request"""
    request = (
        db.query(ServiceRequestORM)
        .filter(
            ServiceRequestORM.id == request_id,
            ServiceRequestORM.user_id == current_user.id,
        )
        .first()
    )

    if not request:
        raise HTTPException(status_code=404, detail="Service request not found")

    db.delete(request)
    db.commit()

    return {"message": "Service request deleted successfully"}<|MERGE_RESOLUTION|>--- conflicted
+++ resolved
@@ -76,12 +76,8 @@
     requests = query.offset(offset).limit(limit).all()
     return requests
 
-<<<<<<< HEAD
 
-@router.get("/my-requests", response_model=List[ServiceRequestRead])
-=======
 @router.get("/my-requests/", response_model=List[ServiceRequestRead])
->>>>>>> 667e17e2
 def get_my_service_requests(
     db: Session = Depends(get_db), current_user: UserORM = Depends(get_current_user)
 ):
@@ -95,12 +91,8 @@
 
     return requests
 
-<<<<<<< HEAD
 
-@router.get("/{request_id}", response_model=ServiceRequestRead)
-=======
 @router.get("/{request_id}/", response_model=ServiceRequestRead)
->>>>>>> 667e17e2
 def get_service_request(
     request_id: int,
     db: Session = Depends(get_db),
@@ -120,12 +112,8 @@
 
     return request
 
-<<<<<<< HEAD
 
-@router.put("/{request_id}", response_model=ServiceRequestRead)
-=======
 @router.put("/{request_id}/", response_model=ServiceRequestRead)
->>>>>>> 667e17e2
 def update_service_request(
     request_id: int,
     request_update: ServiceRequestUpdate,
@@ -154,12 +142,8 @@
 
     return request
 
-<<<<<<< HEAD
 
-@router.delete("/{request_id}")
-=======
 @router.delete("/{request_id}/")
->>>>>>> 667e17e2
 def delete_service_request(
     request_id: int,
     db: Session = Depends(get_db),
