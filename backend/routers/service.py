from fastapi import HTTPException, Depends, APIRouter, Query
from sqlalchemy.orm import Session
from typing import List, Optional
<<<<<<< HEAD
from models import PetORM, ServiceORM, UserORM, ServiceStatus, ServiceTypeORM
from schemas import ServiceCreate, ServiceRead
=======
from models import (
    PetORM,
    ServiceORM,
    UserORM,
    ServiceStatus,
)
from schemas import ServiceCreate, ServiceRead, ServiceUpdate
>>>>>>> 55c5f958
from dependencies.db import get_db
from dependencies.auth import get_current_user

router = APIRouter(prefix="/service_booking", tags=["service_booking"])


@router.get("/{service_id}", response_model=ServiceRead)
def get_service_by_id(
    service_id: int,
    db: Session = Depends(get_db),
    current_user: UserORM = Depends(get_current_user),
):
    """Get a single service by its ID for the authenticated user"""
    service = (
        db.query(ServiceORM)
        .filter(ServiceORM.id == service_id, ServiceORM.user_id == current_user.id)
        .first()
    )
    if not service:
        raise HTTPException(status_code=404, detail="Service not found")

    return ServiceRead.model_validate(service)


@router.get("/", response_model=List[ServiceRead])
def get_services(
    status: Optional[str] = Query(
        None, description="Filter by status: active or history"
    ),
    pet_id: Optional[int] = Query(None, description="Filter services by pet"),
    db: Session = Depends(get_db),
    current_user: UserORM = Depends(get_current_user),
):
    """Get all services for the authenticated user"""
    query = db.query(ServiceORM).filter(ServiceORM.user_id == current_user.id)

    if pet_id:
        query = query.filter(ServiceORM.pet_id == pet_id)

    if status == "active":
        query = query.filter(ServiceORM.status != ServiceStatus.COMPLETED)
        query = query.order_by(ServiceORM.start_datetime.asc())
    elif status == "history":
        query = query.filter(ServiceORM.status == ServiceStatus.COMPLETED)
        query = query.order_by(ServiceORM.start_datetime.desc())
    else:
        # default ordering if no status filter
        query = query.order_by(ServiceORM.start_datetime.asc())

    services = query.all()
    return [ServiceRead.model_validate(s) for s in services]


@router.post("/", response_model=ServiceRead)
def create_service(
    service: ServiceCreate,
    db: Session = Depends(get_db),
    current_user: UserORM = Depends(get_current_user),
):
    """Create a new service booking"""
    # Verify pet belongs to user
    pet = (
        db.query(PetORM)
        .filter(PetORM.id == service.pet_id, PetORM.user_id == current_user.id)
        .first()
    )
    if not pet:
        raise HTTPException(status_code=404, detail="Pet not found")

    service_type = (
        db.query(ServiceTypeORM).filter_by(id=service.service_type_id).first()
    )
    if not service_type:
        raise HTTPException(status_code=404, detail="Service type not found")

    db_service = ServiceORM(user_id=current_user.id, **service.model_dump())

    db.add(db_service)
    db.commit()
    db.refresh(db_service)

    return ServiceRead.model_validate(db_service)


@router.put("/{service_id}", response_model=ServiceRead)
def update_service(
    service_id: int,
    service_update: ServiceUpdate,
    db: Session = Depends(get_db),
    current_user: UserORM = Depends(get_current_user)
):
    """Update an existing service"""
    # Get the service and verify ownership
    db_service = db.query(ServiceORM).filter(
        ServiceORM.id == service_id,
        ServiceORM.user_id == current_user.id
    ).first()
    
    if not db_service:
        raise HTTPException(status_code=404, detail="Service not found")
    
    # Update fields
    for field, value in service_update.model_dump(exclude_unset=True).items():
        setattr(db_service, field, value)
    
    db.commit()
    db.refresh(db_service)
    
    return ServiceRead.model_validate(db_service)


@router.delete("/{service_id}", status_code=204)
def delete_service(
    service_id: int,
    db: Session = Depends(get_db),
    current_user: UserORM = Depends(get_current_user),
):
    """Delete a service by its ID for the authenticated user"""
    service = (
        db.query(ServiceORM)
        .filter(ServiceORM.id == service_id, ServiceORM.user_id == current_user.id)
        .first()
    )
    if not service:
        raise HTTPException(status_code=404, detail="Service not found")

    db.delete(service)
    db.commit()<|MERGE_RESOLUTION|>--- conflicted
+++ resolved
@@ -1,18 +1,13 @@
 from fastapi import HTTPException, Depends, APIRouter, Query
 from sqlalchemy.orm import Session
 from typing import List, Optional
-<<<<<<< HEAD
-from models import PetORM, ServiceORM, UserORM, ServiceStatus, ServiceTypeORM
-from schemas import ServiceCreate, ServiceRead
-=======
 from models import (
     PetORM,
     ServiceORM,
     UserORM,
     ServiceStatus,
-)
+), ServiceTypeORM
 from schemas import ServiceCreate, ServiceRead, ServiceUpdate
->>>>>>> 55c5f958
 from dependencies.db import get_db
 from dependencies.auth import get_current_user
 
