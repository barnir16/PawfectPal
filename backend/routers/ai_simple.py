--- conflicted
+++ resolved
@@ -30,12 +30,8 @@
         else:
             print("⚠️ Gemini API key not found in Firebase Remote Config or environment")
             return None
-<<<<<<< HEAD
-    except Exception:
-=======
     except Exception as e:
         print(f"❌ Error configuring Gemini: {e}")
->>>>>>> eba42502
         return None
 
 
