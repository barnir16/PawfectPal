--- conflicted
+++ resolved
@@ -22,16 +22,8 @@
 def get_gemini_model():
     """Get Gemini model instance using Firebase Remote Config"""
     try:
-<<<<<<< HEAD
-        if not firebase_config.initialized:
-            firebase_config.initialize()
-
-        api_key = firebase_config.get_gemini_api_key()
-
-=======
         api_key = firebase_admin.get_gemini_api_key()
-        
->>>>>>> 667e17e2
+
         if api_key:
             genai.configure(api_key=api_key)  # type: ignore
             return genai.get_model("gemini-pro")  # type: ignore
@@ -71,41 +63,34 @@
     message: str
     suggested_actions: List[Dict[str, str]] = []
 
-<<<<<<< HEAD
-=======
+
 class FirebaseConfigResponse(BaseModel):
     configs: Dict[str, str]
     user: str
     firebase_available: bool
->>>>>>> 667e17e2
+
 
 @router.post("/chat", response_model=AIChatResponse)
-async def chat_with_ai(request: AIChatRequest, current_user: UserORM = Depends(get_current_user)):
+async def chat_with_ai(
+    request: AIChatRequest, current_user: UserORM = Depends(get_current_user)
+):
     """
     Simple AI chat endpoint - inspired by successful PawfectPlanner versions
     """
     try:
-<<<<<<< HEAD
-        # Try to get model, refresh if needed
-        current_model = model
-        if not current_model:
-            current_model = get_gemini_model()
-
-=======
         # Get Gemini API key for this specific user (works for both Google and email users)
         api_key = firebase_user_service.get_gemini_api_key_for_user(current_user)
-        
+
         if not api_key:
             raise HTTPException(
-                status_code=503, 
-                detail="AI service temporarily unavailable. Please try again later."
-            )
-        
+                status_code=503,
+                detail="AI service temporarily unavailable. Please try again later.",
+            )
+
         # Configure Gemini with user-specific API key
         genai.configure(api_key=api_key)
-        current_model = genai.GenerativeModel('gemini-pro')
-        
->>>>>>> 667e17e2
+        current_model = genai.GenerativeModel("gemini-pro")
+
         if not current_model:
             return handle_simple_fallback(
                 request.message, request.pet_context, request.conversation_history or []
@@ -349,7 +334,6 @@
     actions = []
 
     # Basic actions
-<<<<<<< HEAD
     actions.append(
         {
             "id": "health_help",
@@ -369,22 +353,7 @@
     )
 
     return actions
-=======
-    actions.append({
-        "id": "health_help",
-        "type": "view_tips",
-        "label": "Health Help",
-        "description": "Get health advice for your pets"
-    })
-    
-    actions.append({
-        "id": "behavior_help",
-        "type": "view_tips",
-        "label": "Behavior Help",
-        "description": "Get behavior advice for your pets"
-    })
-    
-    return actions
+
 
 @router.get("/firebase-config", response_model=FirebaseConfigResponse)
 async def get_firebase_config(current_user: UserORM = Depends(get_current_user)):
@@ -394,18 +363,17 @@
     try:
         # Get Firebase configs for this user
         configs = firebase_user_service.get_available_configs(current_user)
-        
+
         return FirebaseConfigResponse(
             configs=configs,
             user=current_user.username,
-            firebase_available=len(configs) > 0
-        )
-        
+            firebase_available=len(configs) > 0,
+        )
+
     except Exception as e:
-        print(f"❌ Error getting Firebase config for user {current_user.username}: {str(e)}")
+        print(
+            f"❌ Error getting Firebase config for user {current_user.username}: {str(e)}"
+        )
         return FirebaseConfigResponse(
-            configs={},
-            user=current_user.username,
-            firebase_available=False
-        )
->>>>>>> 667e17e2
+            configs={}, user=current_user.username, firebase_available=False
+        )