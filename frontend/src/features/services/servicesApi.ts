import { getBaseUrl, getToken } from "../../services/api";
import type { Service, ServiceProvider, ServiceType } from "../../types/services";
import { MockProviderService } from "../../services/providers/mockProviderService";

// Backend UserRead type that includes provider information
interface BackendUserRead {
  id: number;
  username: string;
  full_name?: string;
  email?: string;
  phone?: string;
  profile_image?: string;
<<<<<<< HEAD
  profile_picture_url?: string;
  provider_services?: string[]; 
  provider_rating?: number; 
=======
  is_provider: boolean;
  provider_services?: string | ServiceType[]; // Can be JSON string or array
  provider_rating?: number;
>>>>>>> 55c5f958
  provider_bio?: string;
  provider_hourly_rate?: number;
  address?: string;
  city?: string;
  state?: string;
  country?: string;
  postal_code?: string;
  latitude?: number;
  longitude?: number;
}

export async function getServices(status: "active" | "history"): Promise<Service[]> {
  const token = await getToken();
  console.log('🔑 Token for services API:', token ? 'Present' : 'Missing');
  
  const response = await fetch(`${getBaseUrl()}/service_booking/?status=${status}`, {
    headers: {
      'Authorization': `Bearer ${token}`,
      'Content-Type': 'application/json',
    },
  });
  if (!response.ok) throw new Error(`HTTP error! status: ${response.status}`);
  const data: Service[] = await response.json();
  return data;
}

// Transform backend UserRead to frontend ServiceProvider
function transformUserToServiceProvider(user: BackendUserRead): ServiceProvider {
  // Parse provider_services if it's a JSON string
  let provider_services: string[] = [];
  if (user.provider_services) {
    if (typeof user.provider_services === 'string') {
      try {
        provider_services = JSON.parse(user.provider_services);
      } catch (e) {
        provider_services = [user.provider_services];
      }
    } else {
      provider_services = user.provider_services;
    }
  }

  return {
    id: user.id,
    username: user.username,
    full_name: user.full_name,
    provider_services: provider_services,
    provider_rating: user.provider_rating,
    provider_bio: user.provider_bio,
    provider_hourly_rate: user.provider_hourly_rate,
    location: (user.latitude && user.longitude) ? {
      latitude: user.latitude,
      longitude: user.longitude,
    } : undefined,
    distance_km: undefined, // Will be calculated on frontend
    is_available: true, // Default to available
    languages: ["עברית"], // Default language
    experience_years: undefined,
    response_time_minutes: undefined,
    completed_bookings: undefined,
    last_online: undefined,
    profile_image: user.profile_image,
    verified: true, // Default to verified
    reviews_count: undefined,
    average_rating: user.provider_rating,
  };
}

export async function getProviders(filter?: string[]): Promise<ServiceProvider[]> {
  // For now, use mock data directly to avoid CORS issues
  console.log('📊 Using mock provider data');
  
  try {
    // If filter is empty array or undefined, get all providers
    const serviceType = filter && filter.length > 0 ? filter[0] : undefined;
    const providers = await MockProviderService.getProviders(serviceType);
    console.log(`📊 Loaded ${providers.length} mock providers`);
    return providers;
  } catch (mockError) {
    console.error('Error loading mock providers:', mockError);
    return [];
  }
}<|MERGE_RESOLUTION|>--- conflicted
+++ resolved
@@ -10,15 +10,9 @@
   email?: string;
   phone?: string;
   profile_image?: string;
-<<<<<<< HEAD
-  profile_picture_url?: string;
-  provider_services?: string[]; 
-  provider_rating?: number; 
-=======
   is_provider: boolean;
   provider_services?: string | ServiceType[]; // Can be JSON string or array
   provider_rating?: number;
->>>>>>> 55c5f958
   provider_bio?: string;
   provider_hourly_rate?: number;
   address?: string;
