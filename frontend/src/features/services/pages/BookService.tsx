import { useEffect, useState } from "react";
import {
  Box,
  Card,
  CardContent,
  Avatar,
  Typography,
  CircularProgress,
  Rating,
  Paper,
  FormControl,
  InputLabel,
  Select,
  MenuItem,
  SelectChangeEvent,
} from "@mui/material";
import Grid from "@mui/material/Grid";
<<<<<<< HEAD
import { getProviders, Provider } from "../servicesApi";
import { getFullImageUrl } from "../../../utils/image";
import { CardMedia, CardActions, Button } from "@mui/material";
=======
import { getProviders } from "../servicesApi";
import type { ServiceProvider, ServiceType } from "../../../types/services";
import { useLocalization } from "../../../contexts/LocalizationContext";
import { ServiceProviderCard } from "../../../components/services/ServiceProviderCard";
import { ServiceErrorBoundary } from "../components/ServiceErrorBoundary";
import { ServiceTypeDropdown } from "../../../components/services/ServiceTypeDropdown";
>>>>>>> 55c5f958

export const BookService = () => {
  const { t } = useLocalization();
  const [providers, setProviders] = useState<ServiceProvider[]>([]);
  const [filteredProviders, setFilteredProviders] = useState<ServiceProvider[]>([]);
  const [loading, setLoading] = useState(false);
  const [error, setError] = useState<string | null>(null);
  const [selectedServiceType, setSelectedServiceType] = useState<ServiceType | ''>('');

  useEffect(() => {
    const fetchProviders = async () => {
      setLoading(true);
      setError(null);
      try {
        const data = await getProviders();
        setProviders(data);
        setFilteredProviders(data);
      } catch (err: any) {
        setError(err.message || t('services.somethingWentWrong'));
      } finally {
        setLoading(false);
      }
    };

    fetchProviders();
  }, []);

  // Filter providers based on selected service type
  useEffect(() => {
    if (selectedServiceType === '') {
      setFilteredProviders(providers);
    } else {
      const filtered = providers.filter(provider => 
        provider.provider_services.includes(selectedServiceType)
      );
      setFilteredProviders(filtered);
    }
  }, [selectedServiceType, providers]);

  const renderContent = () => {
    if (loading) {
      return (
        <Box sx={{ display: 'flex', justifyContent: 'center', alignItems: 'center', p: 4 }}>
          <CircularProgress />
          <Typography sx={{ ml: 2 }}>{t('services.loading')}</Typography>
        </Box>
      );
    }
    
    if (error) {
      return (
        <Typography color="error" sx={{ textAlign: 'center', p: 4 }}>
          {error}
        </Typography>
      );
    }

    if (filteredProviders.length === 0) {
      return (
        <Typography sx={{ textAlign: 'center', p: 4, color: 'text.secondary' }}>
          {selectedServiceType ? 
            t('services.noProvidersFound') : 
            t('services.noProvidersFound')
          }
        </Typography>
      );
    }

    return (
<<<<<<< HEAD
      <Grid container spacing={2}>
        {providers.map((p) => (
          <Grid size={{ xs: 12, sm: 6, md: 12 }} key={p.id}>
            <Card
              sx={{ display: "flex", flexDirection: "row", height: "100%" }}
            >
              {/* Avatar / Profile Image */}
              <Box sx={{ display: "flex", alignItems: "center", p: 2 }}>
                <Avatar
                  src={getFullImageUrl(p.profile_image)}
                  alt={p.full_name}
                  sx={{ width: 80, height: 80 }}
                />
              </Box>

              {/* Content */}
              <Box
                sx={{
                  display: "flex",
                  flexDirection: "column",
                  flexGrow: 1,
                  p: 2,
                }}
              >
                <Typography variant="h6">{p.full_name}</Typography>
                <Typography
                  variant="body2"
                  color="text.secondary"
                  sx={{ mb: 1 }}
                >
                  {p.provider_bio || "No bio available"}
                </Typography>
                {p.provider_rating && (
                  <Rating
                    value={p.provider_rating}
                    readOnly
                    size="small"
                    sx={{ mb: 1 }}
                  />
                )}
                <Typography variant="body2">
                  Hourly Rate:{" "}
                  {p.provider_hourly_rate
                    ? `$${p.provider_hourly_rate}`
                    : "N/A"}
                </Typography>

                <Box sx={{ mt: "auto", display: "flex", gap: 1 }}>
                  <Button size="small">View Profile</Button>
                  <Button size="small" variant="contained">
                    Book Now
                  </Button>
                </Box>
              </Box>
            </Card>
=======
      <Grid container spacing={3}>
        {filteredProviders.map((provider) => (
          <Grid key={provider.id} size={{ xs: 12, sm: 6, md: 4 }}>
            <ServiceProviderCard 
              provider={provider} 
              onRequestService={(provider) => {
                console.log('Service request created for provider:', provider);
                // TODO: Navigate to chat or show success message
              }}
              onViewProfile={(provider) => {
                console.log('Viewing profile for provider:', provider);
                // TODO: Navigate to provider profile page
              }}
            />
>>>>>>> 55c5f958
          </Grid>
        ))}
      </Grid>
    );
  };

  return (
    <ServiceErrorBoundary>
      <Box sx={{ p: 3 }}>
        <Typography variant="h4" gutterBottom>
          {t('services.providers')}
        </Typography>
        
        {/* Service Type Filter */}
        <Paper sx={{ p: 2, mb: 3 }}>
          <Typography variant="h6" gutterBottom>
            {t('services.filterByType')}
          </Typography>
          <Box sx={{ maxWidth: 300 }}>
            <ServiceTypeDropdown
              value={selectedServiceType}
              onChange={setSelectedServiceType}
              fullWidth={true}
              size="medium"
            />
          </Box>
        </Paper>

        {renderContent()}
      </Box>
    </ServiceErrorBoundary>
  );
};<|MERGE_RESOLUTION|>--- conflicted
+++ resolved
@@ -15,26 +15,26 @@
   SelectChangeEvent,
 } from "@mui/material";
 import Grid from "@mui/material/Grid";
-<<<<<<< HEAD
-import { getProviders, Provider } from "../servicesApi";
-import { getFullImageUrl } from "../../../utils/image";
-import { CardMedia, CardActions, Button } from "@mui/material";
-=======
 import { getProviders } from "../servicesApi";
 import type { ServiceProvider, ServiceType } from "../../../types/services";
 import { useLocalization } from "../../../contexts/LocalizationContext";
 import { ServiceProviderCard } from "../../../components/services/ServiceProviderCard";
 import { ServiceErrorBoundary } from "../components/ServiceErrorBoundary";
 import { ServiceTypeDropdown } from "../../../components/services/ServiceTypeDropdown";
->>>>>>> 55c5f958
+import { getFullImageUrl } from "../../../utils/image";
+import { CardMedia, CardActions, Button } from "@mui/material";
 
 export const BookService = () => {
   const { t } = useLocalization();
   const [providers, setProviders] = useState<ServiceProvider[]>([]);
-  const [filteredProviders, setFilteredProviders] = useState<ServiceProvider[]>([]);
+  const [filteredProviders, setFilteredProviders] = useState<ServiceProvider[]>(
+    []
+  );
   const [loading, setLoading] = useState(false);
   const [error, setError] = useState<string | null>(null);
-  const [selectedServiceType, setSelectedServiceType] = useState<ServiceType | ''>('');
+  const [selectedServiceType, setSelectedServiceType] = useState<
+    ServiceType | ""
+  >("");
 
   useEffect(() => {
     const fetchProviders = async () => {
@@ -45,7 +45,7 @@
         setProviders(data);
         setFilteredProviders(data);
       } catch (err: any) {
-        setError(err.message || t('services.somethingWentWrong'));
+        setError(err.message || t("services.somethingWentWrong"));
       } finally {
         setLoading(false);
       }
@@ -56,10 +56,10 @@
 
   // Filter providers based on selected service type
   useEffect(() => {
-    if (selectedServiceType === '') {
+    if (selectedServiceType === "") {
       setFilteredProviders(providers);
     } else {
-      const filtered = providers.filter(provider => 
+      const filtered = providers.filter((provider) =>
         provider.provider_services.includes(selectedServiceType)
       );
       setFilteredProviders(filtered);
@@ -69,16 +69,23 @@
   const renderContent = () => {
     if (loading) {
       return (
-        <Box sx={{ display: 'flex', justifyContent: 'center', alignItems: 'center', p: 4 }}>
+        <Box
+          sx={{
+            display: "flex",
+            justifyContent: "center",
+            alignItems: "center",
+            p: 4,
+          }}
+        >
           <CircularProgress />
-          <Typography sx={{ ml: 2 }}>{t('services.loading')}</Typography>
+          <Typography sx={{ ml: 2 }}>{t("services.loading")}</Typography>
         </Box>
       );
     }
-    
+
     if (error) {
       return (
-        <Typography color="error" sx={{ textAlign: 'center', p: 4 }}>
+        <Typography color="error" sx={{ textAlign: "center", p: 4 }}>
           {error}
         </Typography>
       );
@@ -86,88 +93,29 @@
 
     if (filteredProviders.length === 0) {
       return (
-        <Typography sx={{ textAlign: 'center', p: 4, color: 'text.secondary' }}>
-          {selectedServiceType ? 
-            t('services.noProvidersFound') : 
-            t('services.noProvidersFound')
-          }
+        <Typography sx={{ textAlign: "center", p: 4, color: "text.secondary" }}>
+          {selectedServiceType
+            ? t("services.noProvidersFound")
+            : t("services.noProvidersFound")}
         </Typography>
       );
     }
 
     return (
-<<<<<<< HEAD
-      <Grid container spacing={2}>
-        {providers.map((p) => (
-          <Grid size={{ xs: 12, sm: 6, md: 12 }} key={p.id}>
-            <Card
-              sx={{ display: "flex", flexDirection: "row", height: "100%" }}
-            >
-              {/* Avatar / Profile Image */}
-              <Box sx={{ display: "flex", alignItems: "center", p: 2 }}>
-                <Avatar
-                  src={getFullImageUrl(p.profile_image)}
-                  alt={p.full_name}
-                  sx={{ width: 80, height: 80 }}
-                />
-              </Box>
-
-              {/* Content */}
-              <Box
-                sx={{
-                  display: "flex",
-                  flexDirection: "column",
-                  flexGrow: 1,
-                  p: 2,
-                }}
-              >
-                <Typography variant="h6">{p.full_name}</Typography>
-                <Typography
-                  variant="body2"
-                  color="text.secondary"
-                  sx={{ mb: 1 }}
-                >
-                  {p.provider_bio || "No bio available"}
-                </Typography>
-                {p.provider_rating && (
-                  <Rating
-                    value={p.provider_rating}
-                    readOnly
-                    size="small"
-                    sx={{ mb: 1 }}
-                  />
-                )}
-                <Typography variant="body2">
-                  Hourly Rate:{" "}
-                  {p.provider_hourly_rate
-                    ? `$${p.provider_hourly_rate}`
-                    : "N/A"}
-                </Typography>
-
-                <Box sx={{ mt: "auto", display: "flex", gap: 1 }}>
-                  <Button size="small">View Profile</Button>
-                  <Button size="small" variant="contained">
-                    Book Now
-                  </Button>
-                </Box>
-              </Box>
-            </Card>
-=======
       <Grid container spacing={3}>
         {filteredProviders.map((provider) => (
           <Grid key={provider.id} size={{ xs: 12, sm: 6, md: 4 }}>
-            <ServiceProviderCard 
-              provider={provider} 
+            <ServiceProviderCard
+              provider={provider}
               onRequestService={(provider) => {
-                console.log('Service request created for provider:', provider);
+                console.log("Service request created for provider:", provider);
                 // TODO: Navigate to chat or show success message
               }}
               onViewProfile={(provider) => {
-                console.log('Viewing profile for provider:', provider);
+                console.log("Viewing profile for provider:", provider);
                 // TODO: Navigate to provider profile page
               }}
             />
->>>>>>> 55c5f958
           </Grid>
         ))}
       </Grid>
@@ -178,13 +126,13 @@
     <ServiceErrorBoundary>
       <Box sx={{ p: 3 }}>
         <Typography variant="h4" gutterBottom>
-          {t('services.providers')}
+          {t("services.providers")}
         </Typography>
-        
+
         {/* Service Type Filter */}
         <Paper sx={{ p: 2, mb: 3 }}>
           <Typography variant="h6" gutterBottom>
-            {t('services.filterByType')}
+            {t("services.filterByType")}
           </Typography>
           <Box sx={{ maxWidth: 300 }}>
             <ServiceTypeDropdown
