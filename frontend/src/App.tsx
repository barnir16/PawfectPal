import { useState } from "react";
import { Routes, Route, Navigate } from "react-router-dom";
<<<<<<< HEAD
import { Box, CircularProgress } from "@mui/material";
=======
import {
  Box,
  CssBaseline,
  CircularProgress,
  Fab,
} from "@mui/material";
import { Menu as MenuIcon } from "@mui/icons-material";
>>>>>>> 667e17e2
import { AuthProvider, useAuth } from "./contexts/AuthContext";
import {
  LocalizationProvider,
  useLocalization,
} from "./contexts/LocalizationContext";
import { ThemeProvider } from "./contexts/ThemeContext";
import { NotificationProvider } from "./contexts/NotificationContext";
import { Header } from "./app/layout/Header";
import { Sidebar } from "./app/layout/Sidebar";
import { Dashboard } from "./features/dashboard/pages/DashboardPage";
import { Tasks } from "./features/tasks/pages/TasksPage";
import { Pets } from "./features/pets/pages/PetsPage";
import { ServicesPage } from "./features/services/pages/ServicesPage";
import { BookService } from "./features/services/pages/BookService";
<<<<<<< HEAD
import ServiceDetailsPage from "./features/services/pages/ServiceDetailsPage";
=======
import { ServiceRequestBrowser } from "./components/services/ServiceRequestBrowser";
import { ServiceRequestDetails } from "./components/services/ServiceRequestDetails";
import { MyServiceRequests } from "./components/services/MyServiceRequests";
import { ServiceRequestChat } from "./components/services/ServiceRequestChat";
>>>>>>> 667e17e2
import { PetForm } from "./features/pets/components/PetForm/PetForm";
import { PetDetail } from "./features/pets/components/PetDetail/PetDetail";
import Settings from "./features/settings/components/Settings/Settings";
import TaskForm from "./features/tasks/components/TaskForm/TaskForm";
import { WeightTrackingPage } from "./features/weight/pages/WeightTrackingPage";
import AuthScreen from "./features/auth/pages/AuthPage";
import ProfilePage from "./features/profile/pages/ProfilePage";
import { AIChatbot, ChatToggleButton } from "./components/ai/AIChatbot";
import { useAIChat } from "./hooks/useAIChat";
import { NotificationContainer } from "./components/notifications/NotificationContainer";
import ErrorBoundary from "./components/ErrorBoundary";
import RealVaccineTracker from "./components/tasks/RealVaccineTracker";
import "./utils/testVaccines"; // Import test utility

const App = () => {
  return (
    <ThemeProvider>
      <AuthProvider>
        <LocalizationProvider>
          <NotificationProvider>
            <ErrorBoundary>
              <AppContent />
            </ErrorBoundary>
          </NotificationProvider>
        </LocalizationProvider>
      </AuthProvider>
    </ThemeProvider>
  );
};

const AppContent = () => {
  const { isAuthenticated, isLoading } = useAuth();
  const [mobileOpen, setMobileOpen] = useState(false);
<<<<<<< HEAD
  const { isChatOpen, selectedPet, openChat, closeChat, toggleChat } =
    useAIChat();
  const { t } = useLocalization();
=======
  const [desktopOpen, setDesktopOpen] = useState(true);
  const { isChatOpen, selectedPet, openChat, closeChat, toggleChat } = useAIChat();
  const { t, isRTL } = useLocalization();
>>>>>>> 667e17e2

  const handleDrawerToggle = () => {
    setMobileOpen(!mobileOpen);
  };

  // Show loading while checking authentication
  if (isLoading) {
    return (
      <Box
        sx={{
          position: "fixed",
          top: 0,
          left: 0,
          width: "100vw",
          height: "100vh",
          display: "flex",
          justifyContent: "center",
          alignItems: "center",
          backgroundColor: "#f5f5f5",
          zIndex: 1300,
        }}
      >
        <CircularProgress size={60} />
      </Box>
    );
  }

  // If not authenticated, show only the auth screen
  if (!isAuthenticated) {
    return (
      <Routes>
        <Route path="/auth" element={<AuthScreen />} />
        <Route path="*" element={<Navigate to="/auth" replace />} />
      </Routes>
    );
  }

  // If authenticated, show the full app
  return (
    <Box sx={{ display: "flex", minHeight: "100vh" }}>
      <Header onMenuClick={handleDrawerToggle} desktopOpen={desktopOpen} />
      <Sidebar 
        mobileOpen={mobileOpen} 
        onClose={handleDrawerToggle} 
        onDesktopToggle={setDesktopOpen}
      />
      <Box
        component="main"
        sx={{
          flexGrow: 1,
          p: 3,
          width: { sm: desktopOpen ? `calc(100% - 240px)` : `calc(100% - 64px)` },
          ml: { sm: isRTL ? "0px" : (desktopOpen ? "240px" : "64px") },
          mr: { sm: isRTL ? (desktopOpen ? "240px" : "64px") : "0px" },
          mt: "64px",
          overflow: "auto",
          height: "calc(100vh - 64px)",
          transition: 'width 0.3s ease, margin 0.3s ease',
        }}
      >
        <Routes>
          <Route path="/" element={<Navigate to="/dashboard" replace />} />
          <Route path="/dashboard" element={<Dashboard />} />
          <Route path="/tasks" element={<Tasks />} />
          <Route path="/tasks/new" element={<TaskForm />} />
          <Route path="/tasks/edit/:id" element={<TaskForm />} />
          <Route path="/pets" element={<Pets />} />
          <Route path="/pets/new" element={<PetForm />} />
          <Route path="/pets/:id" element={<PetDetail />} />
          <Route path="/pets/:id/edit" element={<PetForm />} />
          <Route path="/weight-tracking" element={<WeightTrackingPage />} />
          <Route path="/services" element={<ServicesPage />} />
          <Route path="/services/:id" element={<ServiceDetailsPage />} />
          <Route path="/bookservice" element={<BookService />} />
          <Route path="/service-requests" element={<ServiceRequestBrowser />} />
          <Route path="/my-service-requests" element={<MyServiceRequests />} />
          <Route path="/service-requests/:id" element={<ServiceRequestDetails />} />
          <Route path="/service-requests/:id/chat" element={<ServiceRequestChat />} />
          <Route path="/profile" element={<ProfilePage />} />
          <Route path="/settings" element={<Settings />} />
          <Route path="/test-vaccines" element={<RealVaccineTracker />} />
          <Route path="/auth" element={<Navigate to="/dashboard" replace />} />
          <Route path="*" element={<Navigate to="/dashboard" replace />} />
        </Routes>
      </Box>

      {/* AI Chatbot */}
      <AIChatbot
        isOpen={isChatOpen}
        onClose={closeChat}
        selectedPet={selectedPet}
      />
      <ChatToggleButton onClick={toggleChat} t={t} />

      {/* Notifications */}
      <NotificationContainer />
      
    </Box>
  );
};

export default App;<|MERGE_RESOLUTION|>--- conflicted
+++ resolved
@@ -1,16 +1,7 @@
 import { useState } from "react";
 import { Routes, Route, Navigate } from "react-router-dom";
-<<<<<<< HEAD
-import { Box, CircularProgress } from "@mui/material";
-=======
-import {
-  Box,
-  CssBaseline,
-  CircularProgress,
-  Fab,
-} from "@mui/material";
+import { Box, CssBaseline, CircularProgress, Fab } from "@mui/material";
 import { Menu as MenuIcon } from "@mui/icons-material";
->>>>>>> 667e17e2
 import { AuthProvider, useAuth } from "./contexts/AuthContext";
 import {
   LocalizationProvider,
@@ -25,14 +16,11 @@
 import { Pets } from "./features/pets/pages/PetsPage";
 import { ServicesPage } from "./features/services/pages/ServicesPage";
 import { BookService } from "./features/services/pages/BookService";
-<<<<<<< HEAD
-import ServiceDetailsPage from "./features/services/pages/ServiceDetailsPage";
-=======
 import { ServiceRequestBrowser } from "./components/services/ServiceRequestBrowser";
 import { ServiceRequestDetails } from "./components/services/ServiceRequestDetails";
 import { MyServiceRequests } from "./components/services/MyServiceRequests";
 import { ServiceRequestChat } from "./components/services/ServiceRequestChat";
->>>>>>> 667e17e2
+import ServiceDetailsPage from "./features/services/pages/ServiceDetailsPage";
 import { PetForm } from "./features/pets/components/PetForm/PetForm";
 import { PetDetail } from "./features/pets/components/PetDetail/PetDetail";
 import Settings from "./features/settings/components/Settings/Settings";
@@ -66,15 +54,10 @@
 const AppContent = () => {
   const { isAuthenticated, isLoading } = useAuth();
   const [mobileOpen, setMobileOpen] = useState(false);
-<<<<<<< HEAD
+  const [desktopOpen, setDesktopOpen] = useState(true);
   const { isChatOpen, selectedPet, openChat, closeChat, toggleChat } =
     useAIChat();
-  const { t } = useLocalization();
-=======
-  const [desktopOpen, setDesktopOpen] = useState(true);
-  const { isChatOpen, selectedPet, openChat, closeChat, toggleChat } = useAIChat();
   const { t, isRTL } = useLocalization();
->>>>>>> 667e17e2
 
   const handleDrawerToggle = () => {
     setMobileOpen(!mobileOpen);
@@ -116,9 +99,9 @@
   return (
     <Box sx={{ display: "flex", minHeight: "100vh" }}>
       <Header onMenuClick={handleDrawerToggle} desktopOpen={desktopOpen} />
-      <Sidebar 
-        mobileOpen={mobileOpen} 
-        onClose={handleDrawerToggle} 
+      <Sidebar
+        mobileOpen={mobileOpen}
+        onClose={handleDrawerToggle}
         onDesktopToggle={setDesktopOpen}
       />
       <Box
@@ -126,13 +109,15 @@
         sx={{
           flexGrow: 1,
           p: 3,
-          width: { sm: desktopOpen ? `calc(100% - 240px)` : `calc(100% - 64px)` },
-          ml: { sm: isRTL ? "0px" : (desktopOpen ? "240px" : "64px") },
+          width: {
+            sm: desktopOpen ? `calc(100% - 240px)` : `calc(100% - 64px)`,
+          },
+          ml: { sm: isRTL ? "0px" : desktopOpen ? "240px" : "64px" },
           mr: { sm: isRTL ? (desktopOpen ? "240px" : "64px") : "0px" },
           mt: "64px",
           overflow: "auto",
           height: "calc(100vh - 64px)",
-          transition: 'width 0.3s ease, margin 0.3s ease',
+          transition: "width 0.3s ease, margin 0.3s ease",
         }}
       >
         <Routes>
@@ -151,8 +136,14 @@
           <Route path="/bookservice" element={<BookService />} />
           <Route path="/service-requests" element={<ServiceRequestBrowser />} />
           <Route path="/my-service-requests" element={<MyServiceRequests />} />
-          <Route path="/service-requests/:id" element={<ServiceRequestDetails />} />
-          <Route path="/service-requests/:id/chat" element={<ServiceRequestChat />} />
+          <Route
+            path="/service-requests/:id"
+            element={<ServiceRequestDetails />}
+          />
+          <Route
+            path="/service-requests/:id/chat"
+            element={<ServiceRequestChat />}
+          />
           <Route path="/profile" element={<ProfilePage />} />
           <Route path="/settings" element={<Settings />} />
           <Route path="/test-vaccines" element={<RealVaccineTracker />} />
@@ -171,7 +162,6 @@
 
       {/* Notifications */}
       <NotificationContainer />
-      
     </Box>
   );
 };
