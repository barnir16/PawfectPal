--- conflicted
+++ resolved
@@ -25,13 +25,9 @@
   ChevronRight as ChevronRightIcon,
   EventAvailable as ServicesIcon,
   PostAdd as BookIcon,
-<<<<<<< HEAD
-  Person as ProfileIcon,
-=======
   ListAlt as ServiceRequestsIcon,
   Chat as ChatIcon,
   Menu as MenuIcon,
->>>>>>> 667e17e2
 } from "@mui/icons-material";
 
 type SidebarProps = {
@@ -43,7 +39,11 @@
 const drawerWidth = 240;
 const minimizedWidth = 64;
 
-export const Sidebar = ({ mobileOpen, onClose, onDesktopToggle }: SidebarProps) => {
+export const Sidebar = ({
+  mobileOpen,
+  onClose,
+  onDesktopToggle,
+}: SidebarProps) => {
   const theme = useTheme();
   const location = useLocation();
   const { t, isRTL } = useLocalization();
@@ -51,7 +51,6 @@
   const [open, setOpen] = useState(!isMobile);
 
   const menuItems = [
-<<<<<<< HEAD
     {
       text: t("navigation.dashboard"),
       icon: <DashboardIcon />,
@@ -66,6 +65,16 @@
       path: "/bookservice",
     },
     {
+      text: t("services.browseRequests"),
+      icon: <ServiceRequestsIcon />,
+      path: "/service-requests",
+    },
+    {
+      text: t("services.myRequests"),
+      icon: <ServiceRequestsIcon />,
+      path: "/my-service-requests",
+    },
+    {
       text: t("navigation.weightTracking"),
       icon: <PersonIcon />,
       path: "/weight-tracking",
@@ -76,22 +85,10 @@
       icon: <SettingsIcon />,
       path: "/settings",
     },
-=======
-    { text: t('navigation.dashboard'), icon: <DashboardIcon />, path: "/dashboard" },
-    { text: t('navigation.pets'), icon: <PetsIcon />, path: "/pets" },
-    { text: t('navigation.tasks'), icon: <TasksIcon />, path: "/tasks" },
-    { text: t('services.title'), icon: <ServicesIcon />, path: "/services" },
-    { text: t('services.bookService'), icon: <BookIcon />, path: "/bookservice" },
-    { text: t('services.browseRequests'), icon: <ServiceRequestsIcon />, path: "/service-requests" },
-    { text: t('services.myRequests'), icon: <ServiceRequestsIcon />, path: "/my-service-requests" },
-    { text: t('navigation.weightTracking'), icon: <PersonIcon />, path: "/weight-tracking" },
-    { text: t('navigation.profile'), icon: <PersonIcon />, path: "/profile" },
-    { text: t('navigation.settings'), icon: <SettingsIcon />, path: "/settings" },
->>>>>>> 667e17e2
   ];
 
   const handleDrawerToggle = () => {
-    console.log('Drawer toggle clicked', { isMobile, open, isRTL });
+    console.log("Drawer toggle clicked", { isMobile, open, isRTL });
     if (isMobile) {
       onClose();
     } else {
@@ -116,13 +113,13 @@
             PawfectPal
           </Typography>
         )}
-        <IconButton 
+        <IconButton
           onClick={handleDrawerToggle}
-          sx={{ 
-            color: 'white',
-            '&:hover': { backgroundColor: 'rgba(255,255,255,0.1)' },
-            ml: open ? 0 : 'auto',
-            mr: open ? 0 : 'auto'
+          sx={{
+            color: "white",
+            "&:hover": { backgroundColor: "rgba(255,255,255,0.1)" },
+            ml: open ? 0 : "auto",
+            mr: open ? 0 : "auto",
           }}
         >
           <MenuIcon fontSize="small" />
@@ -138,40 +135,46 @@
               selected={location.pathname === item.path}
               onClick={onClose}
               sx={{
-                flexDirection: isRTL ? 'row-reverse' : 'row',
+                flexDirection: isRTL ? "row-reverse" : "row",
                 minHeight: 48,
                 px: open ? 2 : 1.5,
-                justifyContent: open ? 'flex-start' : 'center',
-                '&.Mui-selected': {
-                  backgroundColor: 'rgba(255,255,255,0.1)',
-                  '&:hover': {
-                    backgroundColor: 'rgba(255,255,255,0.15)',
+                justifyContent: open ? "flex-start" : "center",
+                "&.Mui-selected": {
+                  backgroundColor: "rgba(255,255,255,0.1)",
+                  "&:hover": {
+                    backgroundColor: "rgba(255,255,255,0.15)",
                   },
                 },
-                '&:hover': {
-                  backgroundColor: 'rgba(255,255,255,0.05)',
+                "&:hover": {
+                  backgroundColor: "rgba(255,255,255,0.05)",
                 },
               }}
               title={!open ? item.text : undefined} // Show tooltip when minimized
             >
-              <ListItemIcon 
-                sx={{ 
-                  minWidth: open ? 40 : 'auto',
-                  justifyContent: 'center',
-                  color: location.pathname === item.path ? 'primary.main' : 'inherit'
+              <ListItemIcon
+                sx={{
+                  minWidth: open ? 40 : "auto",
+                  justifyContent: "center",
+                  color:
+                    location.pathname === item.path
+                      ? "primary.main"
+                      : "inherit",
                 }}
               >
                 {item.icon}
               </ListItemIcon>
               {open && (
-                <ListItemText 
-                  primary={item.text} 
-                  sx={{ 
-                    textAlign: isRTL ? 'right' : 'left',
-                    '& .MuiListItemText-primary': {
-                      textAlign: isRTL ? 'right' : 'left',
-                      color: location.pathname === item.path ? 'primary.main' : 'inherit'
-                    }
+                <ListItemText
+                  primary={item.text}
+                  sx={{
+                    textAlign: isRTL ? "right" : "left",
+                    "& .MuiListItemText-primary": {
+                      textAlign: isRTL ? "right" : "left",
+                      color:
+                        location.pathname === item.path
+                          ? "primary.main"
+                          : "inherit",
+                    },
                   }}
                 />
               )}
@@ -185,10 +188,10 @@
   return (
     <Box
       component="nav"
-      sx={{ 
-        width: { sm: open ? drawerWidth : minimizedWidth }, 
+      sx={{
+        width: { sm: open ? drawerWidth : minimizedWidth },
         flexShrink: { sm: 0 },
-        transition: 'width 0.3s ease'
+        transition: "width 0.3s ease",
       }}
       aria-label="mailbox folders"
     >
@@ -216,14 +219,14 @@
         open={true}
         sx={{
           display: { xs: "none", sm: "block" },
-          "& .MuiDrawer-paper": { 
-            boxSizing: "border-box", 
+          "& .MuiDrawer-paper": {
+            boxSizing: "border-box",
             width: open ? drawerWidth : minimizedWidth,
-            transition: theme.transitions.create('width', {
+            transition: theme.transitions.create("width", {
               easing: theme.transitions.easing.sharp,
               duration: theme.transitions.duration.enteringScreen,
             }),
-            overflow: 'visible',
+            overflow: "visible",
           },
         }}
       >
