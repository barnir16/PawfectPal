import {
  AppBar,
  IconButton,
  Toolbar,
  Box,
  Menu,
  MenuItem,
  Typography,
  Avatar,
  Button,
} from "@mui/material";
import MenuIcon from "@mui/icons-material/Menu";

import LogoutIcon from "@mui/icons-material/Logout";
import SettingsIcon from "@mui/icons-material/Settings";
import { useState } from "react";
import { useAuth } from "../../contexts/AuthContext";
import { useNavigate } from "react-router-dom";
import { LanguageSwitcher } from "../../components/common/LanguageSwitcher";
import { useLocalization } from "../../contexts/LocalizationContext";
import { getBaseUrl, getToken } from "../../services/api";

type HeaderProps = {
  onMenuClick: () => void;
};

export const Header = ({ onMenuClick }: HeaderProps) => {
  const { user, setUser, logout, forceLogout } = useAuth();
  const navigate = useNavigate();
  const { t } = useLocalization();
  const [anchorEl, setAnchorEl] = useState<null | HTMLElement>(null);

  const handleAccountClick = (event: React.MouseEvent<HTMLElement>) => {
    setAnchorEl(event.currentTarget);
  };

  const handleClose = () => {
    setAnchorEl(null);
  };

  const handleLogout = async () => {
    try {
      await logout();
      navigate("/auth");
    } catch (error) {
      console.error("Logout failed:", error);
      // Force logout if regular logout fails
      await forceLogout(t("auth.logoutFailed"));
      navigate("/auth");
    }
    handleClose();
  };

  const handleAccountSettings = () => {
    navigate("/settings");
    handleClose();
  };

  const handleToggleProvider = async () => {
    try {
<<<<<<< HEAD
      const token = localStorage.getItem("authToken");
      if (!token) throw new Error("No auth token found");

      const res = await fetch(`${BASE_URL}/auth/me/provider`, {
=======
      console.log("🔄 Attempting to become a provider...");
      console.log("Current user:", user);
      
      const token = await getToken();
      if (!token) throw new Error("No auth token found");

      console.log("🔑 Token found, making API call...");
      const res = await fetch(`${getBaseUrl()}/auth/me/provider`, {
>>>>>>> 55c5f958
        method: "PATCH",
        headers: {
          "Content-Type": "application/json",
          Authorization: `Bearer ${token}`,
        },
      });

<<<<<<< HEAD
      if (!res.ok) throw new Error("Failed to toggle provider status");
=======
      console.log("📡 API response status:", res.status);
      if (!res.ok) {
        const errorText = await res.text();
        console.error("❌ API error:", errorText);
        throw new Error(`Failed to become provider: ${res.status} ${errorText}`);
      }
>>>>>>> 55c5f958

      const updatedUser = await res.json();
      console.log("✅ Updated user:", updatedUser);
      setUser(updatedUser);
      console.log("🎉 Successfully became a provider!");
    } catch (err) {
      console.error("❌ Error becoming provider:", err);
      alert(`Error becoming provider: ${err.message}`);
    }
  };

  const open = Boolean(anchorEl);

  return (
    <AppBar
      position="fixed"
      sx={{
        width: { sm: `calc(100% - 240px)` },
        ml: { sm: "240px" },
        boxShadow: "none",
        borderBottom: "1px solid rgba(0, 0, 0, 0.12)",
      }}
    >
      <Toolbar>
        <IconButton
          color="inherit"
          aria-label="open drawer"
          edge="start"
          onClick={onMenuClick}
          sx={{ mr: 2, display: { sm: "none" } }}
        >
          <MenuIcon />
        </IconButton>
        <Box sx={{ flexGrow: 1 }} />
        <Box sx={{ display: "flex", alignItems: "center", gap: 1 }}>
          <Typography variant="body2" sx={{ color: "inherit" }}>
            {user?.username || "User"}
          </Typography>

<<<<<<< HEAD
          <Button
            color="white"
            variant="outlined"
            size="small"
            onClick={() => handleToggleProvider()}
          >
            {user?.is_provider
              ? t("You are a Provider")
              : t("Become a Provider")}
          </Button>
=======
          {/* Debug info */}
          <Typography variant="caption" sx={{ color: "inherit", fontSize: "10px" }}>
            Provider: {user?.is_provider ? "Yes" : "No"}
          </Typography>

          {!user?.is_provider && (
            <Button
              color="inherit"
              variant="contained"
              size="small"
              onClick={() => handleBecomeProvider()}
              sx={{ 
                bgcolor: "rgba(255,255,255,0.2)",
                "&:hover": { bgcolor: "rgba(255,255,255,0.3)" }
              }}
            >
              {t("services.becomeProvider")}
            </Button>
          )}
>>>>>>> 55c5f958

          <LanguageSwitcher variant="compact" />

          <IconButton
            size="large"
            aria-label="account of current user"
            color="inherit"
            onClick={handleAccountClick}
          >
            <Avatar sx={{ width: 32, height: 32, bgcolor: "primary.dark" }}>
              {user?.username?.charAt(0)?.toUpperCase() || "U"}
            </Avatar>
          </IconButton>

          <Menu
            anchorEl={anchorEl}
            open={open}
            onClose={handleClose}
            transformOrigin={{ horizontal: "right", vertical: "top" }}
            anchorOrigin={{ horizontal: "right", vertical: "bottom" }}
          >
            <MenuItem onClick={handleAccountSettings}>
              <SettingsIcon sx={{ mr: 1 }} />
              {t("navigation.settings")}
            </MenuItem>
            <MenuItem onClick={handleLogout}>
              <LogoutIcon sx={{ mr: 1 }} />
              {t("navigation.logout")}
            </MenuItem>
          </Menu>
        </Box>
      </Toolbar>
    </AppBar>
  );
};<|MERGE_RESOLUTION|>--- conflicted
+++ resolved
@@ -58,21 +58,14 @@
 
   const handleToggleProvider = async () => {
     try {
-<<<<<<< HEAD
-      const token = localStorage.getItem("authToken");
-      if (!token) throw new Error("No auth token found");
-
-      const res = await fetch(`${BASE_URL}/auth/me/provider`, {
-=======
       console.log("🔄 Attempting to become a provider...");
       console.log("Current user:", user);
-      
+
       const token = await getToken();
       if (!token) throw new Error("No auth token found");
 
       console.log("🔑 Token found, making API call...");
       const res = await fetch(`${getBaseUrl()}/auth/me/provider`, {
->>>>>>> 55c5f958
         method: "PATCH",
         headers: {
           "Content-Type": "application/json",
@@ -80,16 +73,14 @@
         },
       });
 
-<<<<<<< HEAD
-      if (!res.ok) throw new Error("Failed to toggle provider status");
-=======
       console.log("📡 API response status:", res.status);
       if (!res.ok) {
         const errorText = await res.text();
         console.error("❌ API error:", errorText);
-        throw new Error(`Failed to become provider: ${res.status} ${errorText}`);
+        throw new Error(
+          `Failed to become provider: ${res.status} ${errorText}`
+        );
       }
->>>>>>> 55c5f958
 
       const updatedUser = await res.json();
       console.log("✅ Updated user:", updatedUser);
@@ -129,20 +120,11 @@
             {user?.username || "User"}
           </Typography>
 
-<<<<<<< HEAD
-          <Button
-            color="white"
-            variant="outlined"
-            size="small"
-            onClick={() => handleToggleProvider()}
+          {/* Debug info */}
+          <Typography
+            variant="caption"
+            sx={{ color: "inherit", fontSize: "10px" }}
           >
-            {user?.is_provider
-              ? t("You are a Provider")
-              : t("Become a Provider")}
-          </Button>
-=======
-          {/* Debug info */}
-          <Typography variant="caption" sx={{ color: "inherit", fontSize: "10px" }}>
             Provider: {user?.is_provider ? "Yes" : "No"}
           </Typography>
 
@@ -152,15 +134,14 @@
               variant="contained"
               size="small"
               onClick={() => handleBecomeProvider()}
-              sx={{ 
+              sx={{
                 bgcolor: "rgba(255,255,255,0.2)",
-                "&:hover": { bgcolor: "rgba(255,255,255,0.3)" }
+                "&:hover": { bgcolor: "rgba(255,255,255,0.3)" },
               }}
             >
               {t("services.becomeProvider")}
             </Button>
           )}
->>>>>>> 55c5f958
 
           <LanguageSwitcher variant="compact" />
 
